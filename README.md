# Pyc

[![License: GPL v3](https://img.shields.io/badge/License-GPLv3-blue.svg)](https://www.gnu.org/licenses/gpl-3.0) [![Stars](https://img.shields.io/github/stars/ChristianVisintin/Pyc.svg)](https://github.com/ChristianVisintin/Pyc) [![Issues](https://img.shields.io/github/issues/ChristianVisintin/Pyc.svg)](https://github.com/ChristianVisintin/Pyc/issues) [![Crates.io](https://img.shields.io/badge/crates.io-v0.3.0-orange.svg)](https://crates.io/crates/pyc-shell) [![Build](https://api.travis-ci.org/ChristianVisintin/Pyc.svg?branch=master)](https://travis-ci.org/ChristianVisintin/Pyc) [![codecov](https://codecov.io/gh/ChristianVisintin/Pyc/branch/master/graph/badge.svg)](https://codecov.io/gh/ChristianVisintin/Pyc)

~ Use your alphabet with your favourite shell ~  
Developed by Christian Visintin  
Current version: [0.3.0 (14/11/2020)](./CHANGELOG.md#pyc-030)

---

- [Pyc](#pyc)
  - [About Рус](#about-рус)
    - [Why Рус](#why-рус)
    - [Pyc's goal](#pycs-goal)
    - [How it works](#how-it-works)
  - [Features](#features)
  - [Supported alphabets](#supported-alphabets)
    - [Planned alphabets](#planned-alphabets)
  - [Installation](#installation)
    - [Cargo](#cargo)
    - [Deb / Rpm](#deb--rpm)
    - [Usage](#usage)
  - [Configuration](#configuration)
    - [Prompt Line Configuration](#prompt-line-configuration)
      - [General keys](#general-keys)
      - [Colors keys](#colors-keys)
      - [Git keys](#git-keys)
  - [Documentation](#documentation)
  - [Escape text](#escape-text)
  - [Known issues](#known-issues)
    - [Unicode Replacement character while typing (�)](#unicode-replacement-character-while-typing-)
    - [Cd command in oneshot mode doesn't work](#cd-command-in-oneshot-mode-doesnt-work)
    - [Fish doesn't work](#fish-doesnt-work)
    - [Shell alias not working](#shell-alias-not-working)
    - [Text editors dont' work](#text-editors-dont-work)
  - [Upcoming Features and Releases](#upcoming-features-and-releases)
    - [Development Status](#development-status)
    - [Planned releases](#planned-releases)
<<<<<<< HEAD
      - [Pyc 0.3.0](#pyc-030)
=======
>>>>>>> a42337b3
      - [Pyc 0.4.0](#pyc-040)
  - [Contributions](#contributions)
  - [Changelog](#changelog)
  - [License](#license)

---

## About Рус

Рус (Pronounced "Rus") is a simple CLI application, written in Rust, which allows you to interface with your favourite shell, giving you the possibility to perform commands in cyrillic and other alphabets, through command and output transliteration.

### Why Рус

Well, basically I started studying russian and to become practical with the cyrillic alphabet I wanted to use it whenever was possible, even while typing on the console; but then I found out that there's not a single console which allow people which use a different alphabet to use it, so I came out with this project.

### Pyc's goal

The goal of this project is to give everybody who uses an alphabet different from latin, to use the computer shell without having to switch the keyboard layout.

### How it works

Basically Рус is a shell interface, which means that it reads the user input, it converts it according to the configured alphabet and then it sends the translated input to the shell which processes it; then the output is read from the shell's stdout and is (if enabled) translated back to the original alphabet and printed to user's output.

## Features

- Different alphabets support
- Implementing translators for other alphabets is extremely easy.
- Conversion of both input and output.
- Escaping for latin strings.
- Interactive, oneshot and file modes.
- Prompt is fully customizable
- Shell aliases support
- Supports bash, sh, zsh and ~~fish~~
- ~~Allows you to use your shell aliases and functions~~
- ~~Text editors support~~

## Supported alphabets

- ![by](https://raw.githubusercontent.com/gosquared/flags/master/flags/flags/shiny/24/Belarus.png) Belarusian Cyrillic - According to belarusian cyrillic [GOST 7.79-2000](https://en.wikipedia.org/wiki/GOST_7.79-2000) with some differences ([See here](./docs/translators/by.md))
- ![bg](https://raw.githubusercontent.com/gosquared/flags/master/flags/flags/shiny/24/Bulgaria.png) Bulgarian Cyrillic - According to bulgarian cyrillic [GOST 7.79-2000](https://en.wikipedia.org/wiki/GOST_7.79-2000) with some differences ([See here](./docs/translators/ru.md))
- ![rs](https://raw.githubusercontent.com/gosquared/flags/master/flags/flags/shiny/24/Serbia.png)![br](https://raw.githubusercontent.com/gosquared/flags/master/flags/flags/shiny/24/Bosnia-and-Herzegovina.png) Serbian Cyrillic - According to serbian cyrillic [GOST 7.79-2000](https://en.wikipedia.org/wiki/GOST_7.79-2000) with some differences ([See here](./docs/translators/rs.md))
- ![ru](https://raw.githubusercontent.com/gosquared/flags/master/flags/flags/shiny/24/Russia.png) Russian Cyrillic - According to russian cyrillic [GOST 7.79-2000](https://en.wikipedia.org/wiki/GOST_7.79-2000) with some differences ([See here](./docs/translators/ru.md))
- ![ua](https://raw.githubusercontent.com/gosquared/flags/master/flags/flags/shiny/24/Ukraine.png) Ukrainian Cyrillic - According to ukrainian cyrillic [GOST 7.79-2000](https://en.wikipedia.org/wiki/GOST_7.79-2000) with some differences ([See here](./docs/translators/ua.md))

### Planned alphabets

- ![in](https://raw.githubusercontent.com/gosquared/flags/master/flags/flags/shiny/24/India.png) Devanagari - *Planned for 2021 (0.4.0)*
- ![mk](https://raw.githubusercontent.com/gosquared/flags/master/flags/flags/shiny/24/Macedonia.png) Macedonian Cyrillic - *Planned for 2021 (0.4.0)*
- ![me](https://raw.githubusercontent.com/gosquared/flags/master/flags/flags/shiny/24/Montenegro.png) Montenegrin Cyrillic - *Planned for 2021 (0.4.0)*

Other alphabets are not planned for the moment.  

---

Can't find yours? Contribute to the project implementing it 😀 ! [Read More](./CONTRIBUTING.md)

## Installation

If you're considering to install Pyc I want to thank you 💛 ! I hope this project can be useful for you!  
If you want to contribute to this project, don't forget to check out our contribute guide. [Read More](./CONTRIBUTING.md)

### Cargo

```sh
#Install pyc through cargo
cargo install pyc-shell
#Install configuration
mkdir -p $HOME/.config/pyc/
#Copy configuration file from repository
wget -O $HOME/.config/pyc/pyc.yml https://raw.githubusercontent.com/ChristianVisintin/Pyc/master/pyc.yml
```

### Deb / Rpm

Coming soon

### Usage

Pyc can be started with the following options:

- ```-c, --command <command>``` Runs the provided command and return
- ```-C, --config <config>``` Specify Pyc configuration file location.
- ```-l, --lang <ru|рус>``` Specify the language used by Pyc
- ```-s, --shell </bin/bash>``` Specify the shell binary path
- ```-v, --version``` Print version info
- ```-h, --help``` Print help page

## Configuration

Pyc supports a user configuration which adds some features and customization.
The configuration must be stored at ```$HOME/.config/pyc/pyc.yml```. A default configuration is located in the repository in [pyc.yml](./pyc.yml).

Let's see how the configuration is written

```yaml
language: ru
shell:
  exec: "bash"
  args:
    - "-l"
alias:
  - чд: cd
  - пвд: pwd
  - уич: which
output:
  translate: true
prompt:
  prompt_line: "${USER} on ${HOSTNAME} in ${WRKDIR} ${GIT_BRANCH} ${GIT_COMMIT} ${CMD_TIME}"
  history_size: 256
  translate: false
  break:
    enabled: true
    with: "❯"
  duration:
    min_elapsed_time: 2000
  rc:
    ok: "✔"
    error: "✖"
  git:
    branch: "on  "
    commit_ref_len: 8
    commit_prepend: "("
    commit_append: ")"
```

- shell: Shell configuration
  - exec: shell binary (can be absolute or in PATH)
  - args: shell CLI arguments
- alias: list of alias. When the first word of a command is one of the configured alias, it is automatically replaced with the associated latin expression.
- language: Pyc default language (can be overridden with cli options)
  - **Belarusian**: by | бел
  - **Bulgarian**: bg | бг | блг
  - **Russian**: ru | рус
  - **Serbian**: rs | срб
  - **Ukrainian** : ua | укр
- output: output configuration
  - translate: indicates to pyc whether the output has to be converted to cyrillic or not
- prompt: Prompt configuration (See [Prompt Configuration](#prompt-line-configuration))
  - prompt_line: String describing the prompt line syntax
  - history_size: Pyc history size
  - translate: should the prompt line be translated
  - break: Break line after prompt
    - enabled: should the prompt break or not?
  - duration: command duration configuration
    - enabled: module enabled
    - with: break with provided string
  - rc: return code module
    - ok: string to write in case of successful command
    - error: string to write in case of error
  - git: git module
    - branch: string to write before writing branch name
    - commit_ref_len: length of commit reference
    - commit_prepend: string to prepend to commit ref
    - commit_append: string to append to commit ref

### Prompt Line Configuration

The prompt configuration is used to setup the prompt line when using the interactive mode.
The prompt configuration provides parameters to customize the line printed when interacting with the shell.
In addition to the parameters described before, here the prompt line keys are illustrated.

Each prompt line key must have the following syntax ```${VAR_NAME}```

#### General keys

| Key      | Description                                                              |
|----------|--------------------------------------------------------------------------|
| USER     | Username                                                                 |
| HOSTNAME | Hostname                                                                 |
| WRKDIR   | Current directory                                                        |
| LANG     | The language configured for Pyc in flag colors of the associated country |
| CMD_TIME | Execution time of the last command if >= min_elapsed_time                |
| RC       | Shows the string associated to a successful exitcode or to an error      |

#### Colors keys

| Key      | Description   |
|----------|---------------|
| KYEL     | Yellow        |
| KRED     | Red           |
| KBLU     | Blue          |
| KMAG     | Magenta       |
| KGRN     | Green         |
| KWHT     | White         |
| KBLK     | Black         |
| KGRY     | Gray          |
| KBOLD    | Bold text     |
| KBLINK   | Blinking text |
| KSELECT  | Selected text |
| KRST     | Reset         |

#### Git keys

| Key        | Description                 |
|------------|-----------------------------|
| GIT_BRANCH | The current git branch      |
| GIT_COMMIT | The current git commit  ref |

## Documentation

The developer documentation can be found on Rust Docs at <https://docs.rs/pyc-shell>

The documentation related to translator modules can be instead found here:

- [Belarusian transliteration](docs/translators/by.md)
- [Bulgarian transliteration](docs/translators/bg.md)
- [Russian transliteration](docs/translators/ru.md)
- [Serbian transliteration](docs/translators/rs.md)
- [Ukrainian transliteration](docs/translators/ua.md)

## Escape text

It is possible to escape texts (only when the prompt line is visible, not while a program is running), preventing it from being transliterated to latin.
To do so, just use quotes:

```sh
#Touch foobar.txt
тоуч фообар.ткст
```

Escaped:

```sh
#Touch фообар.мксм
тоуч "фообар.ткст"
```

---

## Known issues

### Unicode Replacement character while typing (�)

If you see this character ```�``` when you're typing cyrillic characters, these steps may fix the problem:

Reconfigure locales:

```sh
sudo dpkg-reconfigure locales
```

Select all the locales you need from the list, but most important select **ru_RU.UTF-8**.

Regenerate locales:

```sh
sudo locale-gen
```

If this didn't solve your problem it's probably an issue of your terminal. Up to now I've found out that some terminals just don't let you type non-ascii characters when executing an application. These are the terminals which I've used or have been reported which **DON'T** work.

- Windows Terminal (Older version I guess, I noticed it has been fixed around april 2020).

### Cd command in oneshot mode doesn't work

Yep. Unfortunately it seems there's no way to make it work in oneshot mode.
If you know a possible way to make it work, please contribute to this project to implement it.

### Fish doesn't work

Uuhm, I don't know why, I need some time to investigate why, maybe it doesn't use stdout to write (?).

### Shell alias not working

I will fix this soon

### Text editors dont' work

An integrated text editor will be available in 0.4.0

---

## Upcoming Features and Releases

### Development Status

Pyc-shell is an active project, development effort is minimum at the moment due to my spare time and to the little interest from the community. In addition I'm working on other bigger projects.

### Planned releases
<<<<<<< HEAD

#### Pyc 0.3.0

Planned for December 2020

- translators:
  - devanagari
  - hangul
  - ukrainian
  - serbian
- reverse search
- new configurations keys

#### Pyc 0.4.0

Planned for 2021

- translators:
=======

#### Pyc 0.4.0

Planned for 2021

- translators:
  - Devanagari
>>>>>>> a42337b3
  - Macedonian
  - Montenegrin
- Fish support
- Text editors support

## Contributions

Contributions are welcome! 😉

If you think you can contribute to Рус, please follow [Рус's contributions guide](./CONTRIBUTING.md)

## Changelog

See the enire changelog [HERE](CHANGELOG.md)

---

## License

Licensed under the GNU GPLv3 (the "License"); you may not use this file except in compliance with the License. You may obtain a copy of the License at

<http://www.gnu.org/licenses/gpl-3.0.txt>

Unless required by applicable law or agreed to in writing, software distributed under the License is distributed on an "AS IS" BASIS, WITHOUT WARRANTIES OR CONDITIONS OF ANY KIND, either express or implied. See the License for the specific language governing permissions and limitations under the License.

You can read the entire license [HERE](./LICENSE.txt)<|MERGE_RESOLUTION|>--- conflicted
+++ resolved
@@ -36,10 +36,6 @@
   - [Upcoming Features and Releases](#upcoming-features-and-releases)
     - [Development Status](#development-status)
     - [Planned releases](#planned-releases)
-<<<<<<< HEAD
-      - [Pyc 0.3.0](#pyc-030)
-=======
->>>>>>> a42337b3
       - [Pyc 0.4.0](#pyc-040)
   - [Contributions](#contributions)
   - [Changelog](#changelog)
@@ -319,26 +315,6 @@
 Pyc-shell is an active project, development effort is minimum at the moment due to my spare time and to the little interest from the community. In addition I'm working on other bigger projects.
 
 ### Planned releases
-<<<<<<< HEAD
-
-#### Pyc 0.3.0
-
-Planned for December 2020
-
-- translators:
-  - devanagari
-  - hangul
-  - ukrainian
-  - serbian
-- reverse search
-- new configurations keys
-
-#### Pyc 0.4.0
-
-Planned for 2021
-
-- translators:
-=======
 
 #### Pyc 0.4.0
 
@@ -346,7 +322,6 @@
 
 - translators:
   - Devanagari
->>>>>>> a42337b3
   - Macedonian
   - Montenegrin
 - Fish support
